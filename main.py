<<<<<<< HEAD
from dotenv import load_dotenv
load_dotenv()

# Standard library
import json
import logging
import os
import secrets
from contextlib import asynccontextmanager
from datetime import datetime, timedelta

# Third-party
import frontmatter
import google.generativeai as genai
import ollama
import psycopg2
import anthropic
from fastapi import Depends, FastAPI, Form, HTTPException, Request, Response
from fastapi.responses import HTMLResponse, JSONResponse, RedirectResponse
from fastapi.security import OAuth2PasswordBearer, OAuth2PasswordRequestForm
from fastapi.templating import Jinja2Templates
from jose import JWTError, jwt
from pydantic import BaseModel
from telegram import Update

# Local application
import crud
from bot import setup_bot
from database import get_db_connection, release_db_connection
from scheduler import run_scheduler
from utils.json_parsing import normalize_cards, robust_json_loads


# --- JWT Configuration ---
SECRET_KEY = os.environ.get("SECRET_KEY")
SCHEDULER_SECRET = os.environ.get("SCHEDULER_SECRET")
TELEGRAM_BOT_TOKEN = os.environ.get("TELEGRAM_BOT_TOKEN")
TELEGRAM_WEBHOOK_SECRET = os.environ.get("TELEGRAM_WEBHOOK_SECRET")

if not SECRET_KEY:
    raise ValueError("No SECRET_KEY set for JWT. Please set this environment variable.")
if not SCHEDULER_SECRET:
    raise ValueError("No SCHEDULER_SECRET set. Please set this environment variable.")

BOT_RESTART_SECRET = os.environ.get("BOT_RESTART_SECRET")
if not BOT_RESTART_SECRET:
    raise ValueError("No BOT_RESTART_SECRET set. Please set this environment variable.")

ALGORITHM = "HS256"
ACCESS_TOKEN_EXPIRE_MINUTES = 30

oauth2_scheme = OAuth2PasswordBearer(tokenUrl="token")

logger = logging.getLogger(__name__)

# --- App Lifespan ---
async def start_bot_app(app: FastAPI):
    """Initializes and starts the Telegram bot."""
    bot_app = setup_bot()
    if bot_app:
        try:
            await bot_app.initialize()
            await bot_app.start()
            app.state.bot_app = bot_app
            if os.environ.get("ENVIRONMENT") == "production":
                webhook_secret = TELEGRAM_WEBHOOK_SECRET
                if not webhook_secret:
                    logger.warning("TELEGRAM_WEBHOOK_SECRET not set for production.")
                webhook_url = f"{os.environ.get('APP_URL')}/webhook/{webhook_secret}"
                await bot_app.bot.set_webhook(url=webhook_url)
                logger.info(f"Webhook set to: {webhook_url}")
            else:
                logger.info("Starting bot in polling mode for local development.")
                if hasattr(bot_app, 'updater') and bot_app.updater:
                    await bot_app.updater.start_polling()
        except Exception as e:
            logger.error(f"CRITICAL ERROR during bot startup: {e}", exc_info=True)

async def stop_bot_app(app: FastAPI):
    """Stops the Telegram bot gracefully."""
    bot_app = app.state.bot_app
    if bot_app:
        if os.environ.get("ENVIRONMENT") == "production":
            logger.info("Deleting webhook.")
            await bot_app.bot.delete_webhook()
        else:
            logger.info("Stopping bot polling.")
            if hasattr(bot_app, 'updater') and bot_app.updater:
                await bot_app.updater.stop()
        await bot_app.stop()
        logger.info("Bot application shut down.")

@asynccontextmanager
async def lifespan(app: FastAPI):
    """Manages the bot application's lifecycle."""
    await start_bot_app(app)
    yield
    await stop_bot_app(app)


# --- FastAPI App ---
app = FastAPI(lifespan=lifespan)
templates = Jinja2Templates(directory="templates")

# --- App State ---
# We use the app state to store the bot instance, ensuring it's available
# across the application's lifecycle without using a global variable.
# This is a cleaner and more robust approach for managing shared resources.
app.state.bot_app = None


# --- Webhook Endpoint ---
@app.post("/webhook/{secret}")
async def webhook(request: Request, secret: str):
    logger.info("Webhook endpoint was hit!")
    # Validate the secret
    expected_secret = TELEGRAM_WEBHOOK_SECRET
    if not expected_secret or not secrets.compare_digest(secret, expected_secret):
        logger.warning("Invalid secret received in webhook request.")
        raise HTTPException(status_code=403, detail="Invalid secret")
    
    bot_app = request.app.state.bot_app
    if not bot_app:
        logger.error("bot_app not found in application state!")
        return Response(status_code=500)

    try:
        data = await request.json()
        logger.info(f"Received webhook data: {data}")
        update = Update.de_json(data, bot_app.bot)
        await bot_app.update_queue.put(update)
        logger.info("Successfully processed webhook and queued update.")
    except Exception as e:
        logger.error(f"Error processing webhook update: {e}", exc_info=True)
    
    return Response(status_code=200)


# --- Middleware ---
@app.middleware("http")
async def db_session_middleware(request: Request, call_next):
    """
    Manages the database connection lifecycle for each request and
    attaches the user object to the request state.
    """
    conn = None
    try:
        conn = get_db_connection()
        request.state.db = conn
        user = await get_current_user(request, conn)
        request.state.user = user
        # API keys are now part of the user model
        request.state.api_keys = user
        response = await call_next(request)
    finally:
        if conn:
            release_db_connection(conn)
    return response

# --- Pydantic Models ---
class User(BaseModel):
    id: int
    username: str

class CourseContent(BaseModel):
    path: str
    content: str

class CourseItem(BaseModel):
    path: str

class GeneratedCard(BaseModel):
    question: str
    answer: str

class CourseContentForGeneration(BaseModel):
    content: str

class GeneratedCards(BaseModel):
    cards: list[GeneratedCard]

class ApiKeys(BaseModel):
    gemini_api_key: str | None = None
    anthropic_api_key: str | None = None

class Secrets(BaseModel):
    telegram_token: str | None = None
    telegram_chat_id: str | None = None
    scheduler_secret: str | None = None

# --- Database Dependency ---
def get_db(request: Request):
    """
    FastAPI dependency that retrieves the database connection
    from the request state, managed by the middleware.
    """
    return request.state.db

# --- Authentication ---

def create_access_token(data: dict, expires_delta: timedelta | None = None):
    to_encode = data.copy()
    if expires_delta:
        expire = datetime.utcnow() + expires_delta
    else:
        expire = datetime.utcnow() + timedelta(minutes=15)
    to_encode.update({"exp": expire})
    encoded_jwt = jwt.encode(to_encode, SECRET_KEY, algorithm=ALGORITHM)
    return encoded_jwt

async def get_current_user(request: Request, conn: psycopg2.extensions.connection):
    token = request.cookies.get("access_token")
    if not token:
        return None
    try:
        payload = jwt.decode(token, SECRET_KEY, algorithms=[ALGORITHM])
        username: str = payload.get("sub")
        if username is None:
            return None
    except JWTError:
        return None
    user = crud.get_user_by_username(conn, username=username)
    return user

def generate_csrf_token(session_id: str):
    """Generate a CSRF token."""
    return jwt.encode({"session_id": session_id}, SECRET_KEY, algorithm=ALGORITHM)

async def csrf_protect(request: Request):
    """A dependency to protect against CSRF attacks."""
    if request.method == "POST":
        csrf_token = request.headers.get("X-CSRF-Token")
        if not csrf_token:
            raise HTTPException(status_code=403, detail="Missing CSRF token")
        try:
            jwt.decode(csrf_token, SECRET_KEY, algorithms=[ALGORITHM])
        except JWTError:
            raise HTTPException(status_code=403, detail="Invalid CSRF token")

async def get_current_active_user(request: Request):
    if not request.state.user:
        # Redirect to login page if user is not authenticated
        raise HTTPException(status_code=303, headers={"Location": "/login"})
    return request.state.user

# --- LLM & Card Generation ---

generation_config = {
  "temperature": 0.5,
  "top_p": 0.95,
  "top_k": 64,
  "max_output_tokens": 8192,
  "response_mime_type": "application/json",
}
safety_settings = [
    {"category": "HARM_CATEGORY_HARASSMENT", "threshold": "BLOCK_NONE"},
    {"category": "HARM_CATEGORY_HATE_SPEECH", "threshold": "BLOCK_NONE"},
    {"category": "HARM_CATEGORY_SEXUALLY_EXPLICIT", "threshold": "BLOCK_NONE"},
    {"category": "HARM_CATEGORY_DANGEROUS_CONTENT", "threshold": "BLOCK_NONE"},
]


def generate_cards(text: str, mode="gemini", api_key: str = None) -> list[dict]:
    prompt = f"""
        Analyze the following text and generate a list of question-and-answer pairs for flashcards.
        **Instructions:**
        1.  **Language:** Generate the cards in the same language as the provided text.
        2.  **Focus:** Concentrate on the core concepts, definitions, and key formulas. Avoid trivial details.
        3.  **LaTeX:** Use LaTeX for all mathematical formulas. Enclose inline math with `$` and block math with `$$`.
        4.  **Format:** Return ONLY a raw JSON object with a "cards" key, containing a list of objects, each with "question" and "answer" keys. Do not include markdown formatting like ```json.
        5.  **JSON Escaping:** CRITICALLY IMPORTANT: Ensure that any backslashes `\\` within the question or answer strings are properly escaped as `\\\\`. This is essential for valid JSON, especially for LaTeX content like `\\\\frac` or `\\\\mathbb`.

        **Text to Analyze:**
        ---
        {text}
        ---
        """
    
    try:
        if mode == "gemini":
            if api_key:
                genai.configure(api_key=api_key)
            model = genai.GenerativeModel(
                model_name="gemini-1.5-flash", 
                safety_settings=safety_settings, 
                generation_config=generation_config
            )
            response = model.generate_content(prompt)
            response_text = response.text.strip()
            
        elif mode == "ollama":
            response = ollama.chat(
                model='gemma3:4b', 
                messages=[{'role': 'user', 'content': prompt}]
            )
            response_text = response['message']['content']
        
        elif mode == "anthropic":
            if not api_key:
                raise ValueError("Anthropic API key is required.")
            client = anthropic.Anthropic(api_key=api_key)
            message = client.messages.create(
                model="claude-3-haiku-20240307",
                max_tokens=4096,
                messages=[
                    {
                        "role": "user",
                        "content": prompt,
                    }
                ],
            )
            response_text = message.content[0].text
        
        # Need to carefully escape latex for JSON parsing and then for frontend rendering...
        parsed = robust_json_loads(response_text)
        cards = parsed.get("cards", [])
        return normalize_cards(cards)
            
    except Exception as e:
        logger.error(f"An error occurred during {mode} API call: {e}")
        return []


@app.get("/api-keys", response_class=HTMLResponse)
async def api_keys_form(request: Request, user: User = Depends(get_current_active_user)):
    return templates.TemplateResponse(request, "api_keys.html", {"api_keys": request.state.api_keys})

@app.get("/secrets", response_class=HTMLResponse)
async def secrets_form(request: Request, user: User = Depends(get_current_active_user)):
    csrf_token = generate_csrf_token(user['username'])
    return templates.TemplateResponse(request, "secrets.html", {"request": request, "secrets": user, "csrf_token": csrf_token})

@app.post("/secrets", dependencies=[Depends(csrf_protect)])
async def save_secrets(request: Request, user: User = Depends(get_current_active_user), telegram_chat_id: str = Form(None)):
    # If the chat ID is an empty string, treat it as None
    if telegram_chat_id == "":
        telegram_chat_id = None
        
    crud.save_secrets_for_user(request.state.db, user['id'], telegram_chat_id)
    return JSONResponse(content={"success": True})



TELEGRAM_BOT_USERNAME = os.environ.get("TELEGRAM_BOT_USERNAME")

# --- FastAPI Routes ---

@app.get("/login", response_class=HTMLResponse)
async def login_form(request: Request):
    return templates.TemplateResponse(request, "login.html")

@app.post("/login")
async def login_for_access_token(request: Request, response: Response, form_data: OAuth2PasswordRequestForm = Depends(), conn: psycopg2.extensions.connection = Depends(get_db)):
    user = crud.get_user_by_username(conn, form_data.username)
    if not user or not crud.verify_password(form_data.password, user['password_hash']):
        return templates.TemplateResponse(request, "login.html", {"error": "Incorrect username or password"})
        
    access_token_expires = timedelta(minutes=ACCESS_TOKEN_EXPIRE_MINUTES)
    access_token = create_access_token(
        data={"sub": user['username']}, expires_delta=access_token_expires
    )
    response = RedirectResponse(url="/courses", status_code=303)
    response.set_cookie(key="access_token", value=access_token, httponly=True)
    return response

@app.get("/logout")
async def logout(response: Response):
    response = RedirectResponse(url="/", status_code=303)
    response.delete_cookie("access_token")
    return response

@app.get("/register", response_class=HTMLResponse)
async def register_form(request: Request, error: str = None):
    return templates.TemplateResponse(request, "register.html", {"error": error})

@app.post("/register")
async def register_user(request: Request, username: str = Form(...), password: str = Form(...), conn: psycopg2.extensions.connection = Depends(get_db)):
    # Username validation
    user = crud.get_user_by_username(conn, username)
    if user:
        return templates.TemplateResponse(request, "register.html", {"error": "Username already registered"})

    # Password validation
    if len(password) < 8:
        return templates.TemplateResponse(request, "register.html", {"error": "Password must be at least 8 characters long"})
    if not any(char.isdigit() for char in password):
        return templates.TemplateResponse(request, "register.html", {"error": "Password must contain at least one number"})

    crud.create_user(conn, username, password)
    response = RedirectResponse(url="/login", status_code=303)
    response.set_cookie(key="flash", value="success:Registered successfully! Please log in.", max_age=5)
    return response


@app.get("/health", response_class=JSONResponse)
async def health_check():
    """A simple endpoint to keep the service alive."""
    return {"status": "ok"}


@app.get("/", response_class=HTMLResponse)
async def root(request: Request):
    return templates.TemplateResponse(request, "home.html", {"telegram_bot_username": TELEGRAM_BOT_USERNAME})

@app.get("/courses", response_class=HTMLResponse)
async def list_courses(request: Request, user: User = Depends(get_current_active_user)):
    return templates.TemplateResponse(request, "courses_list.html")

@app.get("/edit-course/{course_path:path}", response_class=HTMLResponse)
async def edit_course(request: Request, course_path: str, user: User = Depends(get_current_active_user)):
    gemini_api_key_exists = False
    anthropic_api_key_exists = False
    if request.state.api_keys:
        if request.state.api_keys.get('gemini_api_key'):
            gemini_api_key_exists = True
        if request.state.api_keys.get('anthropic_api_key'):
            anthropic_api_key_exists = True
    
    return templates.TemplateResponse(request, "course_editor.html", {
        "course_path": course_path,
        "gemini_api_key_exists": gemini_api_key_exists,
        "anthropic_api_key_exists": anthropic_api_key_exists
    })

@app.get("/courses/{course_path:path}", response_class=HTMLResponse)
async def view_course(request: Request, course_path: str, conn: psycopg2.extensions.connection = Depends(get_db), user: User = Depends(get_current_active_user)):
    course = crud.get_course_content_for_user(conn, course_path, user['id'])
    if not course or not course['content']:
        raise HTTPException(status_code=44, detail="Course not found")
    
    content = course['content']
    try:
        content = json.loads(content)
    except (json.JSONDecodeError, TypeError):
        pass

    post = frontmatter.loads(content)
    return templates.TemplateResponse(request, "course_viewer.html", {"metadata": post.metadata, "content": post.content, "course_path": course_path})

# --- API for Courses ---
@app.get("/api/courses-tree")
async def api_get_courses_tree(conn: psycopg2.extensions.connection = Depends(get_db), user: User = Depends(get_current_active_user)):
    return crud.get_courses_tree_for_user(conn, user['id'])

@app.get("/api/download-course/{course_path:path}")
async def download_course(course_path: str, conn: psycopg2.extensions.connection = Depends(get_db), user: User = Depends(get_current_active_user)):
    course = crud.get_course_content_for_user(conn, course_path, user['id'])
    if not course:
        raise HTTPException(status_code=404, detail="File not found")
    
    content = course['content']
    # Ensure the filename is safe and has a .md extension
    safe_filename = os.path.basename(course_path)
    if not safe_filename.endswith('.md'):
        safe_filename += '.md'
        
    return Response(
        content=content,
        media_type="text/markdown",
        headers={"Content-Disposition": f"attachment; filename={safe_filename}"}
    )

@app.get("/api/course-content/{course_path:path}", response_class=JSONResponse)
async def api_get_course_content(course_path: str, conn: psycopg2.extensions.connection = Depends(get_db), user: User = Depends(get_current_active_user)):
    course = crud.get_course_content_for_user(conn, course_path, user['id'])
    if not course:
        raise HTTPException(status_code=404, detail="File not found")
    return JSONResponse(content=course['content'])

@app.post("/api/course-content")
async def api_save_course_content(item: CourseContent, conn: psycopg2.extensions.connection = Depends(get_db), user: User = Depends(get_current_active_user)):
    crud.save_course_content_for_user(conn, item.path, item.content, user['id'])
    return {"success": True}

@app.api_route("/api/course-item", methods=["POST", "DELETE"])
async def api_manage_course_item(item: CourseItem, request: Request, conn: psycopg2.extensions.connection = Depends(get_db), user: User = Depends(get_current_active_user)):
    # Infer type based on path extension
    item_type = "file" if item.path.endswith(".md") else "folder"
    
    if request.method == "POST":
        crud.create_course_item_for_user(conn, item.path, item_type, user['id'])
    elif request.method == "DELETE":
        crud.delete_course_item_for_user(conn, item.path, item_type, user['id'])
    return {"success": True}

@app.post("/api/generate-cards")
async def api_generate_cards(request: Request, data: CourseContentForGeneration, user: User = Depends(get_current_active_user)):
    if not data.content.strip():
        raise HTTPException(status_code=400, detail="Content cannot be empty.")
    
    api_key = None
    if request.state.api_keys:
        api_key = request.state.api_keys.get('gemini_api_key')

    generated_cards = generate_cards(data.content, mode="gemini", api_key=api_key)
    if not generated_cards:
        raise HTTPException(status_code=500, detail="Failed to generate cards.")
    return {"cards": generated_cards}

@app.post("/api/generate-cards-ollama")
async def api_generate_cards_ollama(data: CourseContentForGeneration, user: User = Depends(get_current_active_user)):
    if not data.content.strip():
        raise HTTPException(status_code=400, detail="Content cannot be empty.")
    generated_cards = generate_cards(data.content, mode="ollama")
    if not generated_cards:
        raise HTTPException(status_code=500, detail="Failed to generate cards.")
    return {"cards": generated_cards}


@app.post("/api/generate-cards-anthropic")
async def api_generate_cards_anthropic(request: Request, data: CourseContentForGeneration, user: User = Depends(get_current_active_user)):
    if not data.content.strip():
        raise HTTPException(status_code=400, detail="Content cannot be empty.")
    
    api_key = None
    if request.state.api_keys:
        api_key = request.state.api_keys.get('anthropic_api_key')

    generated_cards = generate_cards(data.content, mode="anthropic", api_key=api_key)
    if not generated_cards:
        raise HTTPException(status_code=500, detail="Failed to generate cards.")
    return {"cards": generated_cards}

@app.post("/api/save-cards")
async def api_save_cards(data: GeneratedCards, conn: psycopg2.extensions.connection = Depends(get_db), user: User = Depends(get_current_active_user)):
    crud.save_generated_cards_for_user(conn, data.cards, user['id'])
    return {"success": True, "message": f"{len(data.cards)} cards saved successfully."}

@app.get("/api/tags")
async def api_get_tags(conn: psycopg2.extensions.connection = Depends(get_db), user: User = Depends(get_current_active_user)):
    tags = crud.get_all_tags_for_user(conn, user['id'])
    return JSONResponse(content=tags)

@app.post("/api/save-api-keys")
async def api_save_api_keys(data: ApiKeys, conn: psycopg2.extensions.connection = Depends(get_db), user: User = Depends(get_current_active_user)):
    crud.save_api_keys_for_user(conn, user['id'], data.gemini_api_key, data.anthropic_api_key)
    return {"success": True}

# --- Tag-based Views ---
@app.get("/tags/{tag_name}", response_class=HTMLResponse)
async def view_courses_by_tag(request: Request, tag_name: str, conn: psycopg2.extensions.connection = Depends(get_db), user: User = Depends(get_current_active_user)):
    courses = crud.get_courses_by_tag_for_user(conn, tag_name, user['id'])
    return templates.TemplateResponse("tag_courses.html", {"request": request, "tag": tag_name, "courses": courses})

# --- Scheduler ---
@app.get("/api/trigger-scheduler")
async def trigger_scheduler(secret: str):
    if secret != SCHEDULER_SECRET:
        raise HTTPException(status_code=403, detail="Invalid secret")
    
    result = await run_scheduler()
    return JSONResponse(content={"status": "completed", "result": result})

@app.get("/api/restart-bot")
async def restart_bot(request: Request, secret: str):
    """A secret-protected endpoint to manually restart the bot."""
    if secret != BOT_RESTART_SECRET:
        raise HTTPException(status_code=403, detail="Invalid secret")
    
    logger.info("Manual bot restart triggered.")
    
    # First, shut down the existing bot gracefully
    await stop_bot_app(request.app)
    logger.info("Existing bot instance shut down.")
    
    # Now, start a new bot instance
    try:
        await start_bot_app(request.app)
        logger.info("New bot instance started successfully.")
        return JSONResponse(content={"status": "completed", "message": "Bot restarted successfully."})
    except Exception as e:
        logger.error(f"Failed to restart bot: {e}", exc_info=True)
        raise HTTPException(status_code=500, detail="Failed to restart bot.")

# --- Card Management Routes ---
@app.get("/card/{card_id}", response_class=HTMLResponse)
async def view_card(request: Request, card_id: int, conn: psycopg2.extensions.connection = Depends(get_db), user: User = Depends(get_current_active_user)):
    card = crud.get_card_for_user(conn, card_id, user['id'])
    if card is None:
        raise HTTPException(status_code=404, detail="Card not found")
    return templates.TemplateResponse(request, "card_viewer.html", {"card": card})

@app.get("/review", response_class=HTMLResponse)
async def review(request: Request, conn: psycopg2.extensions.connection = Depends(get_db), user: User = Depends(get_current_active_user)):
    card = crud.get_review_cards_for_user(conn, user['id'])
    stats = crud.get_review_stats_for_user(conn, user['id'])
    
    if card is None:
        return templates.TemplateResponse(request, "no_cards.html", {"stats": stats})

    return templates.TemplateResponse(request, "review.html", {
        "card": card, 
        "due_today_count": stats['due_today'], 
        "new_cards_count": stats['new_cards'], 
        "total_cards": stats['total_cards']
    })

@app.post("/review/{card_id}")
async def update_review(card_id: int, status: str = Form(...), conn: psycopg2.extensions.connection = Depends(get_db), user: User = Depends(get_current_active_user)):
    crud.update_card_for_user(conn, card_id, user['id'], status == "remembered")
    return RedirectResponse(url="/review", status_code=303)

@app.get("/manage", response_class=HTMLResponse)
async def manage_cards(request: Request, conn: psycopg2.extensions.connection = Depends(get_db), user: User = Depends(get_current_active_user)):
    cards = crud.get_all_cards_for_user(conn, user['id'])
    return templates.TemplateResponse(request, "manage_cards.html", {"cards": cards})

@app.get("/new", response_class=HTMLResponse)
async def new_card_form(request: Request, user: User = Depends(get_current_active_user)):
    return templates.TemplateResponse(request, "new_card.html")

@app.post("/new")
async def create_new_card(question: str = Form(...), answer: str = Form(...), conn: psycopg2.extensions.connection = Depends(get_db), user: User = Depends(get_current_active_user)):
    crud.create_card_for_user(conn, question, answer, user['id'])
    response = RedirectResponse(url="/", status_code=303)
    response.set_cookie(key="flash", value="success:Card created successfully!", max_age=5)
    return response

@app.get("/edit-card/{card_id}", response_class=HTMLResponse)
async def edit_card_form(request: Request, card_id: int, conn: psycopg2.extensions.connection = Depends(get_db), user: User = Depends(get_current_active_user)):
    card = crud.get_card_for_user(conn, card_id, user['id'])
    if card is None:
        raise HTTPException(status_code=404, detail="Card not found")
    return templates.TemplateResponse(request, "edit_card.html", {"card": card})

@app.post("/edit-card/{card_id}")
async def update_existing_card(card_id: int, question: str = Form(...), answer: str = Form(...), conn: psycopg2.extensions.connection = Depends(get_db), user: User = Depends(get_current_active_user)):
    crud.update_card_content_for_user(conn, card_id, user['id'], question, answer)
    return RedirectResponse(url="/manage", status_code=303)

@app.post("/delete/{card_id}")
async def delete_card(card_id: int, conn: psycopg2.extensions.connection = Depends(get_db), user: User = Depends(get_current_active_user)):
    crud.delete_card_for_user(conn, card_id, user['id'])
    response = RedirectResponse(url="/manage", status_code=303)
    response.set_cookie(key="flash", value="success:Card deleted successfully!", max_age=5)
    return response
=======
from dotenv import load_dotenv
load_dotenv()

# Standard library
import json
import logging
import os
import secrets
from datetime import datetime, timedelta

# Third-party
import frontmatter
import google.generativeai as genai
import ollama
import psycopg2
import anthropic
from fastapi import Depends, FastAPI, Form, HTTPException, Request, Response
from fastapi.responses import HTMLResponse, JSONResponse, RedirectResponse
from fastapi.security import OAuth2PasswordBearer, OAuth2PasswordRequestForm
from fastapi.templating import Jinja2Templates
from jose import JWTError, jwt
from pydantic import BaseModel
from telegram import Update

# Local application
import crud
from bot import setup_bot
from database import get_db_connection, release_db_connection
from scheduler import run_scheduler
from utils.parsing import normalize_cards, robust_json_loads, sanitize_tags


# --- JWT Configuration ---
SECRET_KEY = os.environ.get("SECRET_KEY")
SCHEDULER_SECRET = os.environ.get("SCHEDULER_SECRET")
TELEGRAM_BOT_TOKEN = os.environ.get("TELEGRAM_BOT_TOKEN")
TELEGRAM_WEBHOOK_SECRET = os.environ.get("TELEGRAM_WEBHOOK_SECRET")

if not SECRET_KEY:
    raise ValueError("No SECRET_KEY set for JWT. Please set this environment variable.")
if not SCHEDULER_SECRET:
    raise ValueError("No SCHEDULER_SECRET set. Please set this environment variable.")

BOT_RESTART_SECRET = os.environ.get("BOT_RESTART_SECRET")
if not BOT_RESTART_SECRET:
    raise ValueError("No BOT_RESTART_SECRET set. Please set this environment variable.")

ALGORITHM = "HS256"
ACCESS_TOKEN_EXPIRE_MINUTES = 30

oauth2_scheme = OAuth2PasswordBearer(tokenUrl="token")


# --- FastAPI App ---
app = FastAPI()
templates = Jinja2Templates(directory="templates")

# --- App State ---
# We use the app state to store the bot instance, ensuring it's available
# across the application's lifecycle without using a global variable.
# This is a cleaner and more robust approach for managing shared resources.
app.state.bot_app = None
logger = logging.getLogger(__name__)

# --- App Events ---
@app.on_event("startup")
async def startup_event():
    """
    Initializes the bot application on startup and sets the webhook.
    Using the app state is crucial for robust Gunicorn deployments.
    """
    bot_app = setup_bot()
    if bot_app:
        try:
            await bot_app.initialize()
            await bot_app.start()
            
            # Store the bot_app instance in the app's state
            app.state.bot_app = bot_app
            
            # In production, set the webhook
            if os.environ.get("ENVIRONMENT") == "production":
                webhook_secret = TELEGRAM_WEBHOOK_SECRET
                if not webhook_secret:
                    logger.warning("TELEGRAM_WEBHOOK_SECRET not set. Please set this for production.")

                webhook_url = f"{os.environ.get('APP_URL')}/webhook/{webhook_secret}"
                logger.info(f"Attempting to set webhook to: {webhook_url}")
                await bot_app.bot.set_webhook(url=webhook_url)
                logger.info("Webhook set successfully.")
            # In development, start polling
            else:
                logger.info("Starting bot in polling mode for local development.")
                # Make sure updater is available
                if hasattr(bot_app, 'updater') and bot_app.updater:
                    await bot_app.updater.start_polling()
                    logger.info("Bot started polling.")
                else:
                    logger.error("Bot updater not available for polling.")
        except Exception as e:
            logger.error(f"CRITICAL ERROR during bot startup: {e}", exc_info=True)

@app.on_event("shutdown")
async def shutdown_event():
    bot_app = app.state.bot_app
    if bot_app:
        # In production, delete the webhook
        if os.environ.get("ENVIRONMENT") == "production":
            logger.info("Deleting webhook.")
            await bot_app.bot.delete_webhook()
            logger.info("Webhook deleted.")
        # In development, stop the polling
        else:
            logger.info("Stopping bot polling.")
            if hasattr(bot_app, 'updater') and bot_app.updater:
                await bot_app.updater.stop()
                logger.info("Bot polling stopped.")
        await bot_app.stop()

# --- Webhook Endpoint ---
@app.post("/webhook/{secret}")
async def webhook(request: Request, secret: str):
    logger.info("Webhook endpoint was hit!")
    # Validate the secret
    expected_secret = TELEGRAM_WEBHOOK_SECRET
    if not expected_secret or not secrets.compare_digest(secret, expected_secret):
        logger.warning("Invalid secret received in webhook request.")
        raise HTTPException(status_code=403, detail="Invalid secret")
    
    bot_app = request.app.state.bot_app
    if not bot_app:
        logger.error("bot_app not found in application state!")
        return Response(status_code=500)

    try:
        data = await request.json()
        logger.info(f"Received webhook data: {data}")
        update = Update.de_json(data, bot_app.bot)
        await bot_app.update_queue.put(update)
        logger.info("Successfully processed webhook and queued update.")
    except Exception as e:
        logger.error(f"Error processing webhook update: {e}", exc_info=True)
    
    return Response(status_code=200)


# --- Middleware ---
@app.middleware("http")
async def db_session_middleware(request: Request, call_next):
    """
    Manages the database connection lifecycle for each request and
    attaches the user object to the request state.
    """
    conn = None
    try:
        conn = get_db_connection()
        request.state.db = conn
        user = await get_current_user(request, conn)
        request.state.user = user
        # API keys are now part of the user model
        request.state.api_keys = user
        response = await call_next(request)
    finally:
        if conn:
            release_db_connection(conn)
    return response

# --- Pydantic Models ---
class User(BaseModel):
    id: int
    username: str

class CourseContent(BaseModel):
    path: str
    content: str

class CourseItem(BaseModel):
    path: str
    type: str

class GeneratedCard(BaseModel):
    question: str
    answer: str

class CourseContentForGeneration(BaseModel):
    content: str

class GeneratedCards(BaseModel):
    cards: list[GeneratedCard]

class ApiKeys(BaseModel):
    gemini_api_key: str | None = None
    anthropic_api_key: str | None = None

class Secrets(BaseModel):
    telegram_token: str | None = None
    telegram_chat_id: str | None = None
    scheduler_secret: str | None = None

# --- Database Dependency ---
def get_db(request: Request):
    """
    FastAPI dependency that retrieves the database connection
    from the request state, managed by the middleware.
    """
    return request.state.db

# --- Authentication ---

def create_access_token(data: dict, expires_delta: timedelta | None = None):
    to_encode = data.copy()
    if expires_delta:
        expire = datetime.utcnow() + expires_delta
    else:
        expire = datetime.utcnow() + timedelta(minutes=15)
    to_encode.update({"exp": expire})
    encoded_jwt = jwt.encode(to_encode, SECRET_KEY, algorithm=ALGORITHM)
    return encoded_jwt

async def get_current_user(request: Request, conn: psycopg2.extensions.connection):
    token = request.cookies.get("access_token")
    if not token:
        return None
    try:
        payload = jwt.decode(token, SECRET_KEY, algorithms=[ALGORITHM])
        username: str = payload.get("sub")
        if username is None:
            return None
    except JWTError:
        return None
    user = crud.get_user_by_username(conn, username=username)
    return user

def generate_csrf_token(session_id: str):
    """Generate a CSRF token."""
    return jwt.encode({"session_id": session_id}, SECRET_KEY, algorithm=ALGORITHM)

async def csrf_protect(request: Request):
    """A dependency to protect against CSRF attacks."""
    if request.method == "POST":
        csrf_token = request.headers.get("X-CSRF-Token")
        if not csrf_token:
            raise HTTPException(status_code=403, detail="Missing CSRF token")
        try:
            jwt.decode(csrf_token, SECRET_KEY, algorithms=[ALGORITHM])
        except JWTError:
            raise HTTPException(status_code=403, detail="Invalid CSRF token")

async def get_current_active_user(request: Request):
    if not request.state.user:
        # Redirect to login page if user is not authenticated
        raise HTTPException(status_code=303, headers={"Location": "/login"})
    return request.state.user

# --- LLM & Card Generation ---

generation_config = {
  "temperature": 0.5,
  "top_p": 0.95,
  "top_k": 64,
  "max_output_tokens": 8192,
  "response_mime_type": "application/json",
}
safety_settings = [
    {"category": "HARM_CATEGORY_HARASSMENT", "threshold": "BLOCK_NONE"},
    {"category": "HARM_CATEGORY_HATE_SPEECH", "threshold": "BLOCK_NONE"},
    {"category": "HARM_CATEGORY_SEXUALLY_EXPLICIT", "threshold": "BLOCK_NONE"},
    {"category": "HARM_CATEGORY_DANGEROUS_CONTENT", "threshold": "BLOCK_NONE"},
]


def generate_cards(text: str, mode="gemini", api_key: str = None) -> list[dict]:
    prompt = f"""
        Analyze the following text and generate a list of question-and-answer pairs for flashcards.
        **Instructions:**
        1.  **Language:** Generate the cards in the same language as the provided text.
        2.  **Focus:** Concentrate on the core concepts, definitions, and key formulas. Avoid trivial details.
        3.  **LaTeX:** Use LaTeX for all mathematical formulas. Enclose inline math with `$` and block math with `$$`.
        4.  **Format:** Return ONLY a raw JSON object with a "cards" key, containing a list of objects, each with "question" and "answer" keys. Do not include markdown formatting like ```json.
        5.  **JSON Escaping:** CRITICALLY IMPORTANT: Ensure that any backslashes `\\` within the question or answer strings are properly escaped as `\\\\`. This is essential for valid JSON, especially for LaTeX content like `\\\\frac` or `\\\\mathbb`.

        **Text to Analyze:**
        ---
        {text}
        ---
        """
    
    try:
        if mode == "gemini":
            if api_key:
                genai.configure(api_key=api_key)
            model = genai.GenerativeModel(
                model_name="gemini-1.5-flash", 
                safety_settings=safety_settings, 
                generation_config=generation_config
            )
            response = model.generate_content(prompt)
            response_text = response.text.strip()
            
        elif mode == "ollama":
            response = ollama.chat(
                model='gemma3:4b', 
                messages=[{'role': 'user', 'content': prompt}]
            )
            response_text = response['message']['content']
        
        elif mode == "anthropic":
            if not api_key:
                raise ValueError("Anthropic API key is required.")
            client = anthropic.Anthropic(api_key=api_key)
            message = client.messages.create(
                model="claude-3-haiku-20240307",
                max_tokens=4096,
                messages=[
                    {
                        "role": "user",
                        "content": prompt,
                    }
                ],
            )
            response_text = message.content[0].text
        
        # Need to carefully escape latex for JSON parsing and then for frontend rendering...
        parsed = robust_json_loads(response_text)
        cards = parsed.get("cards", [])
        return normalize_cards(cards)
            
    except Exception as e:
        logger.error(f"An error occurred during {mode} API call: {e}")
        return []


@app.get("/api-keys", response_class=HTMLResponse)
async def api_keys_form(request: Request, user: User = Depends(get_current_active_user)):
    return templates.TemplateResponse("api_keys.html", {"request": request, "api_keys": request.state.api_keys})

@app.get("/secrets", response_class=HTMLResponse)
async def secrets_form(request: Request, user: User = Depends(get_current_active_user)):
    csrf_token = generate_csrf_token(user['username'])
    return templates.TemplateResponse("secrets.html", {"request": request, "secrets": user, "csrf_token": csrf_token})

@app.post("/secrets", dependencies=[Depends(csrf_protect)])
async def save_secrets(request: Request, user: User = Depends(get_current_active_user), telegram_chat_id: str = Form(None)):
    # If the chat ID is an empty string, treat it as None
    if telegram_chat_id == "":
        telegram_chat_id = None
        
    crud.save_secrets_for_user(request.state.db, user['id'], telegram_chat_id)
    return JSONResponse(content={"success": True})



TELEGRAM_BOT_USERNAME = os.environ.get("TELEGRAM_BOT_USERNAME")

# --- FastAPI Routes ---

@app.get("/login", response_class=HTMLResponse)
async def login_form(request: Request):
    return templates.TemplateResponse("login.html", {"request": request})

@app.post("/login")
async def login_for_access_token(request: Request, response: Response, form_data: OAuth2PasswordRequestForm = Depends(), conn: psycopg2.extensions.connection = Depends(get_db)):
    user = crud.get_user_by_username(conn, form_data.username)
    if not user or not crud.verify_password(form_data.password, user['password_hash']):
        return templates.TemplateResponse("login.html", {"request": request, "error": "Incorrect username or password"})
        
    access_token_expires = timedelta(minutes=ACCESS_TOKEN_EXPIRE_MINUTES)
    access_token = create_access_token(
        data={"sub": user['username']}, expires_delta=access_token_expires
    )
    response = RedirectResponse(url="/courses", status_code=303)
    response.set_cookie(key="access_token", value=access_token, httponly=True)
    return response

@app.get("/logout")
async def logout(response: Response):
    response = RedirectResponse(url="/", status_code=303)
    response.delete_cookie("access_token")
    return response

@app.get("/register", response_class=HTMLResponse)
async def register_form(request: Request, error: str = None):
    return templates.TemplateResponse("register.html", {"request": request, "error": error})

@app.post("/register")
async def register_user(request: Request, username: str = Form(...), password: str = Form(...), conn: psycopg2.extensions.connection = Depends(get_db)):
    # Username validation
    user = crud.get_user_by_username(conn, username)
    if user:
        return templates.TemplateResponse("register.html", {"request": request, "error": "Username already registered"})

    # Password validation
    if len(password) < 8:
        return templates.TemplateResponse("register.html", {"request": request, "error": "Password must be at least 8 characters long"})
    if not any(char.isdigit() for char in password):
        return templates.TemplateResponse("register.html", {"request": request, "error": "Password must contain at least one number"})

    crud.create_user(conn, username, password)
    response = RedirectResponse(url="/login", status_code=303)
    response.set_cookie(key="flash", value="success:Registered successfully! Please log in.", max_age=5)
    return response


@app.get("/health", response_class=JSONResponse)
async def health_check():
    """A simple endpoint to keep the service alive."""
    return {"status": "ok"}


@app.get("/", response_class=HTMLResponse)
async def root(request: Request):
    return templates.TemplateResponse("home.html", {"request": request, "telegram_bot_username": TELEGRAM_BOT_USERNAME})

@app.get("/courses", response_class=HTMLResponse)
async def list_courses(request: Request, user: User = Depends(get_current_active_user)):
    return templates.TemplateResponse("courses_list.html", {"request": request})

@app.get("/edit-course/{course_path:path}", response_class=HTMLResponse)
async def edit_course(request: Request, course_path: str, user: User = Depends(get_current_active_user)):
    gemini_api_key_exists = False
    anthropic_api_key_exists = False
    if request.state.api_keys:
        if request.state.api_keys.get('gemini_api_key'):
            gemini_api_key_exists = True
        if request.state.api_keys.get('anthropic_api_key'):
            anthropic_api_key_exists = True
    
    return templates.TemplateResponse("course_editor.html", {
        "request": request, 
        "course_path": course_path,
        "gemini_api_key_exists": gemini_api_key_exists,
        "anthropic_api_key_exists": anthropic_api_key_exists
    })

@app.get("/courses/{course_path:path}", response_class=HTMLResponse)
async def view_course(request: Request, course_path: str, conn: psycopg2.extensions.connection = Depends(get_db), user: User = Depends(get_current_active_user)):
    course = crud.get_course_content_for_user(conn, course_path, user['id'])
    if not course or not course['content']:
        raise HTTPException(status_code=404, detail="Course not found")
    
    content = course['content']
    try:
        content = json.loads(content)
    except (json.JSONDecodeError, TypeError):
        pass

    post = frontmatter.loads(content)

    if 'tags' in post.metadata: 
        post.metadata['tags'] = sanitize_tags(post.metadata['tags'])

    return templates.TemplateResponse("course_viewer.html", {"request": request, "metadata": post.metadata, "content": post.content, "course_path": course_path})

# --- API for Courses ---
@app.get("/api/courses-tree")
async def api_get_courses_tree(conn: psycopg2.extensions.connection = Depends(get_db), user: User = Depends(get_current_active_user)):
    return crud.get_courses_tree_for_user(conn, user['id'])

@app.get("/api/download-course/{course_path:path}")
async def download_course(course_path: str, conn: psycopg2.extensions.connection = Depends(get_db), user: User = Depends(get_current_active_user)):
    course = crud.get_course_content_for_user(conn, course_path, user['id'])
    if not course:
        raise HTTPException(status_code=404, detail="File not found")
    
    content = course['content']
    # Ensure the filename is safe and has a .md extension
    safe_filename = os.path.basename(course_path)
    if not safe_filename.endswith('.md'):
        safe_filename += '.md'
        
    return Response(
        content=content,
        media_type="text/markdown",
        headers={"Content-Disposition": f"attachment; filename={safe_filename}"}
    )

@app.get("/api/course-content/{course_path:path}", response_class=JSONResponse)
async def api_get_course_content(course_path: str, conn: psycopg2.extensions.connection = Depends(get_db), user: User = Depends(get_current_active_user)):
    course = crud.get_course_content_for_user(conn, course_path, user['id'])
    if not course:
        raise HTTPException(status_code=404, detail="File not found")
    return JSONResponse(content=course['content'])

@app.post("/api/course-content")
async def api_save_course_content(item: CourseContent, conn: psycopg2.extensions.connection = Depends(get_db), user: User = Depends(get_current_active_user)):
    crud.save_course_content_for_user(conn, item.path, item.content, user['id'])
    return {"success": True}

@app.api_route("/api/course-item", methods=["POST", "DELETE"])
async def api_manage_course_item(item: CourseItem, request: Request, conn: psycopg2.extensions.connection = Depends(get_db), user: User = Depends(get_current_active_user)):
    if request.method == "POST":
        crud.create_course_item_for_user(conn, item.path, item.type, user['id'])
    elif request.method == "DELETE":
        crud.delete_course_item_for_user(conn, item.path, item.type, user['id'])
    return {"success": True}

@app.post("/api/generate-cards")
async def api_generate_cards(request: Request, data: CourseContentForGeneration, user: User = Depends(get_current_active_user)):
    if not data.content.strip():
        raise HTTPException(status_code=400, detail="Content cannot be empty.")
    
    api_key = None
    if request.state.api_keys:
        api_key = request.state.api_keys.get('gemini_api_key')

    generated_cards = generate_cards(data.content, mode="gemini", api_key=api_key)
    if not generated_cards:
        raise HTTPException(status_code=500, detail="Failed to generate cards.")
    return {"cards": generated_cards}

@app.post("/api/generate-cards-ollama")
async def api_generate_cards_ollama(data: CourseContentForGeneration, user: User = Depends(get_current_active_user)):
    if not data.content.strip():
        raise HTTPException(status_code=400, detail="Content cannot be empty.")
    generated_cards = generate_cards(data.content, mode="ollama")
    if not generated_cards:
        raise HTTPException(status_code=500, detail="Failed to generate cards.")
    return {"cards": generated_cards}


@app.post("/api/generate-cards-anthropic")
async def api_generate_cards_anthropic(request: Request, data: CourseContentForGeneration, user: User = Depends(get_current_active_user)):
    if not data.content.strip():
        raise HTTPException(status_code=400, detail="Content cannot be empty.")
    
    api_key = None
    if request.state.api_keys:
        api_key = request.state.api_keys.get('anthropic_api_key')

    generated_cards = generate_cards(data.content, mode="anthropic", api_key=api_key)
    if not generated_cards:
        raise HTTPException(status_code=500, detail="Failed to generate cards.")
    return {"cards": generated_cards}

@app.post("/api/save-cards")
async def api_save_cards(data: GeneratedCards, conn: psycopg2.extensions.connection = Depends(get_db), user: User = Depends(get_current_active_user)):
    crud.save_generated_cards_for_user(conn, data.cards, user['id'])
    return {"success": True, "message": f"{len(data.cards)} cards saved successfully."}

@app.get("/api/tags")
async def api_get_tags(conn: psycopg2.extensions.connection = Depends(get_db), user: User = Depends(get_current_active_user)):
    tags = crud.get_all_tags_for_user(conn, user['id'])
    return JSONResponse(content=tags)

@app.post("/api/save-api-keys")
async def api_save_api_keys(data: ApiKeys, conn: psycopg2.extensions.connection = Depends(get_db), user: User = Depends(get_current_active_user)):
    crud.save_api_keys_for_user(conn, user['id'], data.gemini_api_key, data.anthropic_api_key)
    return {"success": True}

# --- Tag-based Views ---
@app.get("/tags/{tag_name}", response_class=HTMLResponse)
async def view_courses_by_tag(request: Request, tag_name: str, conn: psycopg2.extensions.connection = Depends(get_db), user: User = Depends(get_current_active_user)):
    courses = crud.get_courses_by_tag_for_user(conn, tag_name, user['id'])
    return templates.TemplateResponse("tag_courses.html", {"request": request, "tag": tag_name, "courses": courses})

# --- Scheduler ---
@app.get("/api/trigger-scheduler")
async def trigger_scheduler(secret: str):
    if secret != SCHEDULER_SECRET:
        raise HTTPException(status_code=403, detail="Invalid secret")
    
    result = await run_scheduler()
    return JSONResponse(content={"status": "completed", "result": result})

@app.get("/api/restart-bot")
async def restart_bot(secret: str):
    """A secret-protected endpoint to manually restart the bot."""
    if secret != BOT_RESTART_SECRET:
        raise HTTPException(status_code=403, detail="Invalid secret")
    
    logger.info("Manual bot restart triggered.")
    
    # First, shut down the existing bot gracefully
    await shutdown_event()
    logger.info("Existing bot instance shut down.")
    
    # Now, start a new bot instance
    try:
        await startup_event()
        logger.info("New bot instance started successfully.")
        return JSONResponse(content={"status": "completed", "message": "Bot restarted successfully."})
    except Exception as e:
        logger.error(f"Failed to restart bot: {e}", exc_info=True)
        raise HTTPException(status_code=500, detail="Failed to restart bot.")

# --- Card Management Routes ---
@app.get("/card/{card_id}", response_class=HTMLResponse)
async def view_card(request: Request, card_id: int, conn: psycopg2.extensions.connection = Depends(get_db), user: User = Depends(get_current_active_user)):
    card = crud.get_card_for_user(conn, card_id, user['id'])
    if card is None:
        raise HTTPException(status_code=404, detail="Card not found")
    return templates.TemplateResponse("card_viewer.html", {"request": request, "card": card})

@app.get("/review", response_class=HTMLResponse)
async def review(request: Request, conn: psycopg2.extensions.connection = Depends(get_db), user: User = Depends(get_current_active_user)):
    card = crud.get_review_cards_for_user(conn, user['id'])
    stats = crud.get_review_stats_for_user(conn, user['id'])
    
    if card is None:
        return templates.TemplateResponse("no_cards.html", {"request": request})

    return templates.TemplateResponse("review.html", {
        "request": request, 
        "card": card, 
        "due_today_count": stats['due_today'], 
        "new_cards_count": stats['new_cards'], 
        "total_cards": stats['total_cards']
    })

@app.post("/review/{card_id}")
async def update_review(card_id: int, status: str = Form(...), conn: psycopg2.extensions.connection = Depends(get_db), user: User = Depends(get_current_active_user)):
    crud.update_card_for_user(conn, card_id, user['id'], status == "remembered")
    return RedirectResponse(url="/review", status_code=303)

@app.get("/manage", response_class=HTMLResponse)
async def manage_cards(request: Request, conn: psycopg2.extensions.connection = Depends(get_db), user: User = Depends(get_current_active_user)):
    cards = crud.get_all_cards_for_user(conn, user['id'])
    return templates.TemplateResponse("manage_cards.html", {"request": request, "cards": cards})

@app.get("/new", response_class=HTMLResponse)
async def new_card_form(request: Request, user: User = Depends(get_current_active_user)):
    return templates.TemplateResponse("new_card.html", {"request": request})

@app.post("/new")
async def create_new_card(question: str = Form(...), answer: str = Form(...), conn: psycopg2.extensions.connection = Depends(get_db), user: User = Depends(get_current_active_user)):
    crud.create_card_for_user(conn, question, answer, user['id'])
    response = RedirectResponse(url="/", status_code=303)
    response.set_cookie(key="flash", value="success:Card created successfully!", max_age=5)
    return response

@app.get("/edit-card/{card_id}", response_class=HTMLResponse)
async def edit_card_form(request: Request, card_id: int, conn: psycopg2.extensions.connection = Depends(get_db), user: User = Depends(get_current_active_user)):
    card = crud.get_card_for_user(conn, card_id, user['id'])
    if card is None:
        raise HTTPException(status_code=404, detail="Card not found")
    return templates.TemplateResponse("edit_card.html", {"request": request, "card": card})

@app.post("/edit-card/{card_id}")
async def update_existing_card(card_id: int, question: str = Form(...), answer: str = Form(...), conn: psycopg2.extensions.connection = Depends(get_db), user: User = Depends(get_current_active_user)):
    crud.update_card_content_for_user(conn, card_id, user['id'], question, answer)
    return RedirectResponse(url="/manage", status_code=303)

@app.post("/delete/{card_id}")
async def delete_card(card_id: int, conn: psycopg2.extensions.connection = Depends(get_db), user: User = Depends(get_current_active_user)):
    crud.delete_card_for_user(conn, card_id, user['id'])
    response = RedirectResponse(url="/manage", status_code=303)
    response.set_cookie(key="flash", value="success:Card deleted successfully!", max_age=5)
    return response
>>>>>>> 8b40ddae
<|MERGE_RESOLUTION|>--- conflicted
+++ resolved
@@ -1,4 +1,3 @@
-<<<<<<< HEAD
 from dotenv import load_dotenv
 load_dotenv()
 
@@ -7,7 +6,6 @@
 import logging
 import os
 import secrets
-from contextlib import asynccontextmanager
 from datetime import datetime, timedelta
 
 # Third-party
@@ -29,7 +27,7 @@
 from bot import setup_bot
 from database import get_db_connection, release_db_connection
 from scheduler import run_scheduler
-from utils.json_parsing import normalize_cards, robust_json_loads
+from utils.parsing import normalize_cards, robust_json_loads, sanitize_tags
 
 
 # --- JWT Configuration ---
@@ -52,63 +50,72 @@
 
 oauth2_scheme = OAuth2PasswordBearer(tokenUrl="token")
 
+
+# --- FastAPI App ---
+app = FastAPI()
+templates = Jinja2Templates(directory="templates")
+
+# --- App State ---
+# We use the app state to store the bot instance, ensuring it's available
+# across the application's lifecycle without using a global variable.
+# This is a cleaner and more robust approach for managing shared resources.
+app.state.bot_app = None
 logger = logging.getLogger(__name__)
 
-# --- App Lifespan ---
-async def start_bot_app(app: FastAPI):
-    """Initializes and starts the Telegram bot."""
+# --- App Events ---
+@app.on_event("startup")
+async def startup_event():
+    """
+    Initializes the bot application on startup and sets the webhook.
+    Using the app state is crucial for robust Gunicorn deployments.
+    """
     bot_app = setup_bot()
     if bot_app:
         try:
             await bot_app.initialize()
             await bot_app.start()
+            
+            # Store the bot_app instance in the app's state
             app.state.bot_app = bot_app
+            
+            # In production, set the webhook
             if os.environ.get("ENVIRONMENT") == "production":
                 webhook_secret = TELEGRAM_WEBHOOK_SECRET
                 if not webhook_secret:
-                    logger.warning("TELEGRAM_WEBHOOK_SECRET not set for production.")
+                    logger.warning("TELEGRAM_WEBHOOK_SECRET not set. Please set this for production.")
+
                 webhook_url = f"{os.environ.get('APP_URL')}/webhook/{webhook_secret}"
+                logger.info(f"Attempting to set webhook to: {webhook_url}")
                 await bot_app.bot.set_webhook(url=webhook_url)
-                logger.info(f"Webhook set to: {webhook_url}")
+                logger.info("Webhook set successfully.")
+            # In development, start polling
             else:
                 logger.info("Starting bot in polling mode for local development.")
+                # Make sure updater is available
                 if hasattr(bot_app, 'updater') and bot_app.updater:
                     await bot_app.updater.start_polling()
+                    logger.info("Bot started polling.")
+                else:
+                    logger.error("Bot updater not available for polling.")
         except Exception as e:
             logger.error(f"CRITICAL ERROR during bot startup: {e}", exc_info=True)
 
-async def stop_bot_app(app: FastAPI):
-    """Stops the Telegram bot gracefully."""
+@app.on_event("shutdown")
+async def shutdown_event():
     bot_app = app.state.bot_app
     if bot_app:
+        # In production, delete the webhook
         if os.environ.get("ENVIRONMENT") == "production":
             logger.info("Deleting webhook.")
             await bot_app.bot.delete_webhook()
+            logger.info("Webhook deleted.")
+        # In development, stop the polling
         else:
             logger.info("Stopping bot polling.")
             if hasattr(bot_app, 'updater') and bot_app.updater:
                 await bot_app.updater.stop()
+                logger.info("Bot polling stopped.")
         await bot_app.stop()
-        logger.info("Bot application shut down.")
-
-@asynccontextmanager
-async def lifespan(app: FastAPI):
-    """Manages the bot application's lifecycle."""
-    await start_bot_app(app)
-    yield
-    await stop_bot_app(app)
-
-
-# --- FastAPI App ---
-app = FastAPI(lifespan=lifespan)
-templates = Jinja2Templates(directory="templates")
-
-# --- App State ---
-# We use the app state to store the bot instance, ensuring it's available
-# across the application's lifecycle without using a global variable.
-# This is a cleaner and more robust approach for managing shared resources.
-app.state.bot_app = None
-
 
 # --- Webhook Endpoint ---
 @app.post("/webhook/{secret}")
@@ -169,6 +176,7 @@
 
 class CourseItem(BaseModel):
     path: str
+    type: str
 
 class GeneratedCard(BaseModel):
     question: str
@@ -324,652 +332,6 @@
 
 @app.get("/api-keys", response_class=HTMLResponse)
 async def api_keys_form(request: Request, user: User = Depends(get_current_active_user)):
-    return templates.TemplateResponse(request, "api_keys.html", {"api_keys": request.state.api_keys})
-
-@app.get("/secrets", response_class=HTMLResponse)
-async def secrets_form(request: Request, user: User = Depends(get_current_active_user)):
-    csrf_token = generate_csrf_token(user['username'])
-    return templates.TemplateResponse(request, "secrets.html", {"request": request, "secrets": user, "csrf_token": csrf_token})
-
-@app.post("/secrets", dependencies=[Depends(csrf_protect)])
-async def save_secrets(request: Request, user: User = Depends(get_current_active_user), telegram_chat_id: str = Form(None)):
-    # If the chat ID is an empty string, treat it as None
-    if telegram_chat_id == "":
-        telegram_chat_id = None
-        
-    crud.save_secrets_for_user(request.state.db, user['id'], telegram_chat_id)
-    return JSONResponse(content={"success": True})
-
-
-
-TELEGRAM_BOT_USERNAME = os.environ.get("TELEGRAM_BOT_USERNAME")
-
-# --- FastAPI Routes ---
-
-@app.get("/login", response_class=HTMLResponse)
-async def login_form(request: Request):
-    return templates.TemplateResponse(request, "login.html")
-
-@app.post("/login")
-async def login_for_access_token(request: Request, response: Response, form_data: OAuth2PasswordRequestForm = Depends(), conn: psycopg2.extensions.connection = Depends(get_db)):
-    user = crud.get_user_by_username(conn, form_data.username)
-    if not user or not crud.verify_password(form_data.password, user['password_hash']):
-        return templates.TemplateResponse(request, "login.html", {"error": "Incorrect username or password"})
-        
-    access_token_expires = timedelta(minutes=ACCESS_TOKEN_EXPIRE_MINUTES)
-    access_token = create_access_token(
-        data={"sub": user['username']}, expires_delta=access_token_expires
-    )
-    response = RedirectResponse(url="/courses", status_code=303)
-    response.set_cookie(key="access_token", value=access_token, httponly=True)
-    return response
-
-@app.get("/logout")
-async def logout(response: Response):
-    response = RedirectResponse(url="/", status_code=303)
-    response.delete_cookie("access_token")
-    return response
-
-@app.get("/register", response_class=HTMLResponse)
-async def register_form(request: Request, error: str = None):
-    return templates.TemplateResponse(request, "register.html", {"error": error})
-
-@app.post("/register")
-async def register_user(request: Request, username: str = Form(...), password: str = Form(...), conn: psycopg2.extensions.connection = Depends(get_db)):
-    # Username validation
-    user = crud.get_user_by_username(conn, username)
-    if user:
-        return templates.TemplateResponse(request, "register.html", {"error": "Username already registered"})
-
-    # Password validation
-    if len(password) < 8:
-        return templates.TemplateResponse(request, "register.html", {"error": "Password must be at least 8 characters long"})
-    if not any(char.isdigit() for char in password):
-        return templates.TemplateResponse(request, "register.html", {"error": "Password must contain at least one number"})
-
-    crud.create_user(conn, username, password)
-    response = RedirectResponse(url="/login", status_code=303)
-    response.set_cookie(key="flash", value="success:Registered successfully! Please log in.", max_age=5)
-    return response
-
-
-@app.get("/health", response_class=JSONResponse)
-async def health_check():
-    """A simple endpoint to keep the service alive."""
-    return {"status": "ok"}
-
-
-@app.get("/", response_class=HTMLResponse)
-async def root(request: Request):
-    return templates.TemplateResponse(request, "home.html", {"telegram_bot_username": TELEGRAM_BOT_USERNAME})
-
-@app.get("/courses", response_class=HTMLResponse)
-async def list_courses(request: Request, user: User = Depends(get_current_active_user)):
-    return templates.TemplateResponse(request, "courses_list.html")
-
-@app.get("/edit-course/{course_path:path}", response_class=HTMLResponse)
-async def edit_course(request: Request, course_path: str, user: User = Depends(get_current_active_user)):
-    gemini_api_key_exists = False
-    anthropic_api_key_exists = False
-    if request.state.api_keys:
-        if request.state.api_keys.get('gemini_api_key'):
-            gemini_api_key_exists = True
-        if request.state.api_keys.get('anthropic_api_key'):
-            anthropic_api_key_exists = True
-    
-    return templates.TemplateResponse(request, "course_editor.html", {
-        "course_path": course_path,
-        "gemini_api_key_exists": gemini_api_key_exists,
-        "anthropic_api_key_exists": anthropic_api_key_exists
-    })
-
-@app.get("/courses/{course_path:path}", response_class=HTMLResponse)
-async def view_course(request: Request, course_path: str, conn: psycopg2.extensions.connection = Depends(get_db), user: User = Depends(get_current_active_user)):
-    course = crud.get_course_content_for_user(conn, course_path, user['id'])
-    if not course or not course['content']:
-        raise HTTPException(status_code=44, detail="Course not found")
-    
-    content = course['content']
-    try:
-        content = json.loads(content)
-    except (json.JSONDecodeError, TypeError):
-        pass
-
-    post = frontmatter.loads(content)
-    return templates.TemplateResponse(request, "course_viewer.html", {"metadata": post.metadata, "content": post.content, "course_path": course_path})
-
-# --- API for Courses ---
-@app.get("/api/courses-tree")
-async def api_get_courses_tree(conn: psycopg2.extensions.connection = Depends(get_db), user: User = Depends(get_current_active_user)):
-    return crud.get_courses_tree_for_user(conn, user['id'])
-
-@app.get("/api/download-course/{course_path:path}")
-async def download_course(course_path: str, conn: psycopg2.extensions.connection = Depends(get_db), user: User = Depends(get_current_active_user)):
-    course = crud.get_course_content_for_user(conn, course_path, user['id'])
-    if not course:
-        raise HTTPException(status_code=404, detail="File not found")
-    
-    content = course['content']
-    # Ensure the filename is safe and has a .md extension
-    safe_filename = os.path.basename(course_path)
-    if not safe_filename.endswith('.md'):
-        safe_filename += '.md'
-        
-    return Response(
-        content=content,
-        media_type="text/markdown",
-        headers={"Content-Disposition": f"attachment; filename={safe_filename}"}
-    )
-
-@app.get("/api/course-content/{course_path:path}", response_class=JSONResponse)
-async def api_get_course_content(course_path: str, conn: psycopg2.extensions.connection = Depends(get_db), user: User = Depends(get_current_active_user)):
-    course = crud.get_course_content_for_user(conn, course_path, user['id'])
-    if not course:
-        raise HTTPException(status_code=404, detail="File not found")
-    return JSONResponse(content=course['content'])
-
-@app.post("/api/course-content")
-async def api_save_course_content(item: CourseContent, conn: psycopg2.extensions.connection = Depends(get_db), user: User = Depends(get_current_active_user)):
-    crud.save_course_content_for_user(conn, item.path, item.content, user['id'])
-    return {"success": True}
-
-@app.api_route("/api/course-item", methods=["POST", "DELETE"])
-async def api_manage_course_item(item: CourseItem, request: Request, conn: psycopg2.extensions.connection = Depends(get_db), user: User = Depends(get_current_active_user)):
-    # Infer type based on path extension
-    item_type = "file" if item.path.endswith(".md") else "folder"
-    
-    if request.method == "POST":
-        crud.create_course_item_for_user(conn, item.path, item_type, user['id'])
-    elif request.method == "DELETE":
-        crud.delete_course_item_for_user(conn, item.path, item_type, user['id'])
-    return {"success": True}
-
-@app.post("/api/generate-cards")
-async def api_generate_cards(request: Request, data: CourseContentForGeneration, user: User = Depends(get_current_active_user)):
-    if not data.content.strip():
-        raise HTTPException(status_code=400, detail="Content cannot be empty.")
-    
-    api_key = None
-    if request.state.api_keys:
-        api_key = request.state.api_keys.get('gemini_api_key')
-
-    generated_cards = generate_cards(data.content, mode="gemini", api_key=api_key)
-    if not generated_cards:
-        raise HTTPException(status_code=500, detail="Failed to generate cards.")
-    return {"cards": generated_cards}
-
-@app.post("/api/generate-cards-ollama")
-async def api_generate_cards_ollama(data: CourseContentForGeneration, user: User = Depends(get_current_active_user)):
-    if not data.content.strip():
-        raise HTTPException(status_code=400, detail="Content cannot be empty.")
-    generated_cards = generate_cards(data.content, mode="ollama")
-    if not generated_cards:
-        raise HTTPException(status_code=500, detail="Failed to generate cards.")
-    return {"cards": generated_cards}
-
-
-@app.post("/api/generate-cards-anthropic")
-async def api_generate_cards_anthropic(request: Request, data: CourseContentForGeneration, user: User = Depends(get_current_active_user)):
-    if not data.content.strip():
-        raise HTTPException(status_code=400, detail="Content cannot be empty.")
-    
-    api_key = None
-    if request.state.api_keys:
-        api_key = request.state.api_keys.get('anthropic_api_key')
-
-    generated_cards = generate_cards(data.content, mode="anthropic", api_key=api_key)
-    if not generated_cards:
-        raise HTTPException(status_code=500, detail="Failed to generate cards.")
-    return {"cards": generated_cards}
-
-@app.post("/api/save-cards")
-async def api_save_cards(data: GeneratedCards, conn: psycopg2.extensions.connection = Depends(get_db), user: User = Depends(get_current_active_user)):
-    crud.save_generated_cards_for_user(conn, data.cards, user['id'])
-    return {"success": True, "message": f"{len(data.cards)} cards saved successfully."}
-
-@app.get("/api/tags")
-async def api_get_tags(conn: psycopg2.extensions.connection = Depends(get_db), user: User = Depends(get_current_active_user)):
-    tags = crud.get_all_tags_for_user(conn, user['id'])
-    return JSONResponse(content=tags)
-
-@app.post("/api/save-api-keys")
-async def api_save_api_keys(data: ApiKeys, conn: psycopg2.extensions.connection = Depends(get_db), user: User = Depends(get_current_active_user)):
-    crud.save_api_keys_for_user(conn, user['id'], data.gemini_api_key, data.anthropic_api_key)
-    return {"success": True}
-
-# --- Tag-based Views ---
-@app.get("/tags/{tag_name}", response_class=HTMLResponse)
-async def view_courses_by_tag(request: Request, tag_name: str, conn: psycopg2.extensions.connection = Depends(get_db), user: User = Depends(get_current_active_user)):
-    courses = crud.get_courses_by_tag_for_user(conn, tag_name, user['id'])
-    return templates.TemplateResponse("tag_courses.html", {"request": request, "tag": tag_name, "courses": courses})
-
-# --- Scheduler ---
-@app.get("/api/trigger-scheduler")
-async def trigger_scheduler(secret: str):
-    if secret != SCHEDULER_SECRET:
-        raise HTTPException(status_code=403, detail="Invalid secret")
-    
-    result = await run_scheduler()
-    return JSONResponse(content={"status": "completed", "result": result})
-
-@app.get("/api/restart-bot")
-async def restart_bot(request: Request, secret: str):
-    """A secret-protected endpoint to manually restart the bot."""
-    if secret != BOT_RESTART_SECRET:
-        raise HTTPException(status_code=403, detail="Invalid secret")
-    
-    logger.info("Manual bot restart triggered.")
-    
-    # First, shut down the existing bot gracefully
-    await stop_bot_app(request.app)
-    logger.info("Existing bot instance shut down.")
-    
-    # Now, start a new bot instance
-    try:
-        await start_bot_app(request.app)
-        logger.info("New bot instance started successfully.")
-        return JSONResponse(content={"status": "completed", "message": "Bot restarted successfully."})
-    except Exception as e:
-        logger.error(f"Failed to restart bot: {e}", exc_info=True)
-        raise HTTPException(status_code=500, detail="Failed to restart bot.")
-
-# --- Card Management Routes ---
-@app.get("/card/{card_id}", response_class=HTMLResponse)
-async def view_card(request: Request, card_id: int, conn: psycopg2.extensions.connection = Depends(get_db), user: User = Depends(get_current_active_user)):
-    card = crud.get_card_for_user(conn, card_id, user['id'])
-    if card is None:
-        raise HTTPException(status_code=404, detail="Card not found")
-    return templates.TemplateResponse(request, "card_viewer.html", {"card": card})
-
-@app.get("/review", response_class=HTMLResponse)
-async def review(request: Request, conn: psycopg2.extensions.connection = Depends(get_db), user: User = Depends(get_current_active_user)):
-    card = crud.get_review_cards_for_user(conn, user['id'])
-    stats = crud.get_review_stats_for_user(conn, user['id'])
-    
-    if card is None:
-        return templates.TemplateResponse(request, "no_cards.html", {"stats": stats})
-
-    return templates.TemplateResponse(request, "review.html", {
-        "card": card, 
-        "due_today_count": stats['due_today'], 
-        "new_cards_count": stats['new_cards'], 
-        "total_cards": stats['total_cards']
-    })
-
-@app.post("/review/{card_id}")
-async def update_review(card_id: int, status: str = Form(...), conn: psycopg2.extensions.connection = Depends(get_db), user: User = Depends(get_current_active_user)):
-    crud.update_card_for_user(conn, card_id, user['id'], status == "remembered")
-    return RedirectResponse(url="/review", status_code=303)
-
-@app.get("/manage", response_class=HTMLResponse)
-async def manage_cards(request: Request, conn: psycopg2.extensions.connection = Depends(get_db), user: User = Depends(get_current_active_user)):
-    cards = crud.get_all_cards_for_user(conn, user['id'])
-    return templates.TemplateResponse(request, "manage_cards.html", {"cards": cards})
-
-@app.get("/new", response_class=HTMLResponse)
-async def new_card_form(request: Request, user: User = Depends(get_current_active_user)):
-    return templates.TemplateResponse(request, "new_card.html")
-
-@app.post("/new")
-async def create_new_card(question: str = Form(...), answer: str = Form(...), conn: psycopg2.extensions.connection = Depends(get_db), user: User = Depends(get_current_active_user)):
-    crud.create_card_for_user(conn, question, answer, user['id'])
-    response = RedirectResponse(url="/", status_code=303)
-    response.set_cookie(key="flash", value="success:Card created successfully!", max_age=5)
-    return response
-
-@app.get("/edit-card/{card_id}", response_class=HTMLResponse)
-async def edit_card_form(request: Request, card_id: int, conn: psycopg2.extensions.connection = Depends(get_db), user: User = Depends(get_current_active_user)):
-    card = crud.get_card_for_user(conn, card_id, user['id'])
-    if card is None:
-        raise HTTPException(status_code=404, detail="Card not found")
-    return templates.TemplateResponse(request, "edit_card.html", {"card": card})
-
-@app.post("/edit-card/{card_id}")
-async def update_existing_card(card_id: int, question: str = Form(...), answer: str = Form(...), conn: psycopg2.extensions.connection = Depends(get_db), user: User = Depends(get_current_active_user)):
-    crud.update_card_content_for_user(conn, card_id, user['id'], question, answer)
-    return RedirectResponse(url="/manage", status_code=303)
-
-@app.post("/delete/{card_id}")
-async def delete_card(card_id: int, conn: psycopg2.extensions.connection = Depends(get_db), user: User = Depends(get_current_active_user)):
-    crud.delete_card_for_user(conn, card_id, user['id'])
-    response = RedirectResponse(url="/manage", status_code=303)
-    response.set_cookie(key="flash", value="success:Card deleted successfully!", max_age=5)
-    return response
-=======
-from dotenv import load_dotenv
-load_dotenv()
-
-# Standard library
-import json
-import logging
-import os
-import secrets
-from datetime import datetime, timedelta
-
-# Third-party
-import frontmatter
-import google.generativeai as genai
-import ollama
-import psycopg2
-import anthropic
-from fastapi import Depends, FastAPI, Form, HTTPException, Request, Response
-from fastapi.responses import HTMLResponse, JSONResponse, RedirectResponse
-from fastapi.security import OAuth2PasswordBearer, OAuth2PasswordRequestForm
-from fastapi.templating import Jinja2Templates
-from jose import JWTError, jwt
-from pydantic import BaseModel
-from telegram import Update
-
-# Local application
-import crud
-from bot import setup_bot
-from database import get_db_connection, release_db_connection
-from scheduler import run_scheduler
-from utils.parsing import normalize_cards, robust_json_loads, sanitize_tags
-
-
-# --- JWT Configuration ---
-SECRET_KEY = os.environ.get("SECRET_KEY")
-SCHEDULER_SECRET = os.environ.get("SCHEDULER_SECRET")
-TELEGRAM_BOT_TOKEN = os.environ.get("TELEGRAM_BOT_TOKEN")
-TELEGRAM_WEBHOOK_SECRET = os.environ.get("TELEGRAM_WEBHOOK_SECRET")
-
-if not SECRET_KEY:
-    raise ValueError("No SECRET_KEY set for JWT. Please set this environment variable.")
-if not SCHEDULER_SECRET:
-    raise ValueError("No SCHEDULER_SECRET set. Please set this environment variable.")
-
-BOT_RESTART_SECRET = os.environ.get("BOT_RESTART_SECRET")
-if not BOT_RESTART_SECRET:
-    raise ValueError("No BOT_RESTART_SECRET set. Please set this environment variable.")
-
-ALGORITHM = "HS256"
-ACCESS_TOKEN_EXPIRE_MINUTES = 30
-
-oauth2_scheme = OAuth2PasswordBearer(tokenUrl="token")
-
-
-# --- FastAPI App ---
-app = FastAPI()
-templates = Jinja2Templates(directory="templates")
-
-# --- App State ---
-# We use the app state to store the bot instance, ensuring it's available
-# across the application's lifecycle without using a global variable.
-# This is a cleaner and more robust approach for managing shared resources.
-app.state.bot_app = None
-logger = logging.getLogger(__name__)
-
-# --- App Events ---
-@app.on_event("startup")
-async def startup_event():
-    """
-    Initializes the bot application on startup and sets the webhook.
-    Using the app state is crucial for robust Gunicorn deployments.
-    """
-    bot_app = setup_bot()
-    if bot_app:
-        try:
-            await bot_app.initialize()
-            await bot_app.start()
-            
-            # Store the bot_app instance in the app's state
-            app.state.bot_app = bot_app
-            
-            # In production, set the webhook
-            if os.environ.get("ENVIRONMENT") == "production":
-                webhook_secret = TELEGRAM_WEBHOOK_SECRET
-                if not webhook_secret:
-                    logger.warning("TELEGRAM_WEBHOOK_SECRET not set. Please set this for production.")
-
-                webhook_url = f"{os.environ.get('APP_URL')}/webhook/{webhook_secret}"
-                logger.info(f"Attempting to set webhook to: {webhook_url}")
-                await bot_app.bot.set_webhook(url=webhook_url)
-                logger.info("Webhook set successfully.")
-            # In development, start polling
-            else:
-                logger.info("Starting bot in polling mode for local development.")
-                # Make sure updater is available
-                if hasattr(bot_app, 'updater') and bot_app.updater:
-                    await bot_app.updater.start_polling()
-                    logger.info("Bot started polling.")
-                else:
-                    logger.error("Bot updater not available for polling.")
-        except Exception as e:
-            logger.error(f"CRITICAL ERROR during bot startup: {e}", exc_info=True)
-
-@app.on_event("shutdown")
-async def shutdown_event():
-    bot_app = app.state.bot_app
-    if bot_app:
-        # In production, delete the webhook
-        if os.environ.get("ENVIRONMENT") == "production":
-            logger.info("Deleting webhook.")
-            await bot_app.bot.delete_webhook()
-            logger.info("Webhook deleted.")
-        # In development, stop the polling
-        else:
-            logger.info("Stopping bot polling.")
-            if hasattr(bot_app, 'updater') and bot_app.updater:
-                await bot_app.updater.stop()
-                logger.info("Bot polling stopped.")
-        await bot_app.stop()
-
-# --- Webhook Endpoint ---
-@app.post("/webhook/{secret}")
-async def webhook(request: Request, secret: str):
-    logger.info("Webhook endpoint was hit!")
-    # Validate the secret
-    expected_secret = TELEGRAM_WEBHOOK_SECRET
-    if not expected_secret or not secrets.compare_digest(secret, expected_secret):
-        logger.warning("Invalid secret received in webhook request.")
-        raise HTTPException(status_code=403, detail="Invalid secret")
-    
-    bot_app = request.app.state.bot_app
-    if not bot_app:
-        logger.error("bot_app not found in application state!")
-        return Response(status_code=500)
-
-    try:
-        data = await request.json()
-        logger.info(f"Received webhook data: {data}")
-        update = Update.de_json(data, bot_app.bot)
-        await bot_app.update_queue.put(update)
-        logger.info("Successfully processed webhook and queued update.")
-    except Exception as e:
-        logger.error(f"Error processing webhook update: {e}", exc_info=True)
-    
-    return Response(status_code=200)
-
-
-# --- Middleware ---
-@app.middleware("http")
-async def db_session_middleware(request: Request, call_next):
-    """
-    Manages the database connection lifecycle for each request and
-    attaches the user object to the request state.
-    """
-    conn = None
-    try:
-        conn = get_db_connection()
-        request.state.db = conn
-        user = await get_current_user(request, conn)
-        request.state.user = user
-        # API keys are now part of the user model
-        request.state.api_keys = user
-        response = await call_next(request)
-    finally:
-        if conn:
-            release_db_connection(conn)
-    return response
-
-# --- Pydantic Models ---
-class User(BaseModel):
-    id: int
-    username: str
-
-class CourseContent(BaseModel):
-    path: str
-    content: str
-
-class CourseItem(BaseModel):
-    path: str
-    type: str
-
-class GeneratedCard(BaseModel):
-    question: str
-    answer: str
-
-class CourseContentForGeneration(BaseModel):
-    content: str
-
-class GeneratedCards(BaseModel):
-    cards: list[GeneratedCard]
-
-class ApiKeys(BaseModel):
-    gemini_api_key: str | None = None
-    anthropic_api_key: str | None = None
-
-class Secrets(BaseModel):
-    telegram_token: str | None = None
-    telegram_chat_id: str | None = None
-    scheduler_secret: str | None = None
-
-# --- Database Dependency ---
-def get_db(request: Request):
-    """
-    FastAPI dependency that retrieves the database connection
-    from the request state, managed by the middleware.
-    """
-    return request.state.db
-
-# --- Authentication ---
-
-def create_access_token(data: dict, expires_delta: timedelta | None = None):
-    to_encode = data.copy()
-    if expires_delta:
-        expire = datetime.utcnow() + expires_delta
-    else:
-        expire = datetime.utcnow() + timedelta(minutes=15)
-    to_encode.update({"exp": expire})
-    encoded_jwt = jwt.encode(to_encode, SECRET_KEY, algorithm=ALGORITHM)
-    return encoded_jwt
-
-async def get_current_user(request: Request, conn: psycopg2.extensions.connection):
-    token = request.cookies.get("access_token")
-    if not token:
-        return None
-    try:
-        payload = jwt.decode(token, SECRET_KEY, algorithms=[ALGORITHM])
-        username: str = payload.get("sub")
-        if username is None:
-            return None
-    except JWTError:
-        return None
-    user = crud.get_user_by_username(conn, username=username)
-    return user
-
-def generate_csrf_token(session_id: str):
-    """Generate a CSRF token."""
-    return jwt.encode({"session_id": session_id}, SECRET_KEY, algorithm=ALGORITHM)
-
-async def csrf_protect(request: Request):
-    """A dependency to protect against CSRF attacks."""
-    if request.method == "POST":
-        csrf_token = request.headers.get("X-CSRF-Token")
-        if not csrf_token:
-            raise HTTPException(status_code=403, detail="Missing CSRF token")
-        try:
-            jwt.decode(csrf_token, SECRET_KEY, algorithms=[ALGORITHM])
-        except JWTError:
-            raise HTTPException(status_code=403, detail="Invalid CSRF token")
-
-async def get_current_active_user(request: Request):
-    if not request.state.user:
-        # Redirect to login page if user is not authenticated
-        raise HTTPException(status_code=303, headers={"Location": "/login"})
-    return request.state.user
-
-# --- LLM & Card Generation ---
-
-generation_config = {
-  "temperature": 0.5,
-  "top_p": 0.95,
-  "top_k": 64,
-  "max_output_tokens": 8192,
-  "response_mime_type": "application/json",
-}
-safety_settings = [
-    {"category": "HARM_CATEGORY_HARASSMENT", "threshold": "BLOCK_NONE"},
-    {"category": "HARM_CATEGORY_HATE_SPEECH", "threshold": "BLOCK_NONE"},
-    {"category": "HARM_CATEGORY_SEXUALLY_EXPLICIT", "threshold": "BLOCK_NONE"},
-    {"category": "HARM_CATEGORY_DANGEROUS_CONTENT", "threshold": "BLOCK_NONE"},
-]
-
-
-def generate_cards(text: str, mode="gemini", api_key: str = None) -> list[dict]:
-    prompt = f"""
-        Analyze the following text and generate a list of question-and-answer pairs for flashcards.
-        **Instructions:**
-        1.  **Language:** Generate the cards in the same language as the provided text.
-        2.  **Focus:** Concentrate on the core concepts, definitions, and key formulas. Avoid trivial details.
-        3.  **LaTeX:** Use LaTeX for all mathematical formulas. Enclose inline math with `$` and block math with `$$`.
-        4.  **Format:** Return ONLY a raw JSON object with a "cards" key, containing a list of objects, each with "question" and "answer" keys. Do not include markdown formatting like ```json.
-        5.  **JSON Escaping:** CRITICALLY IMPORTANT: Ensure that any backslashes `\\` within the question or answer strings are properly escaped as `\\\\`. This is essential for valid JSON, especially for LaTeX content like `\\\\frac` or `\\\\mathbb`.
-
-        **Text to Analyze:**
-        ---
-        {text}
-        ---
-        """
-    
-    try:
-        if mode == "gemini":
-            if api_key:
-                genai.configure(api_key=api_key)
-            model = genai.GenerativeModel(
-                model_name="gemini-1.5-flash", 
-                safety_settings=safety_settings, 
-                generation_config=generation_config
-            )
-            response = model.generate_content(prompt)
-            response_text = response.text.strip()
-            
-        elif mode == "ollama":
-            response = ollama.chat(
-                model='gemma3:4b', 
-                messages=[{'role': 'user', 'content': prompt}]
-            )
-            response_text = response['message']['content']
-        
-        elif mode == "anthropic":
-            if not api_key:
-                raise ValueError("Anthropic API key is required.")
-            client = anthropic.Anthropic(api_key=api_key)
-            message = client.messages.create(
-                model="claude-3-haiku-20240307",
-                max_tokens=4096,
-                messages=[
-                    {
-                        "role": "user",
-                        "content": prompt,
-                    }
-                ],
-            )
-            response_text = message.content[0].text
-        
-        # Need to carefully escape latex for JSON parsing and then for frontend rendering...
-        parsed = robust_json_loads(response_text)
-        cards = parsed.get("cards", [])
-        return normalize_cards(cards)
-            
-    except Exception as e:
-        logger.error(f"An error occurred during {mode} API call: {e}")
-        return []
-
-
-@app.get("/api-keys", response_class=HTMLResponse)
-async def api_keys_form(request: Request, user: User = Depends(get_current_active_user)):
     return templates.TemplateResponse("api_keys.html", {"request": request, "api_keys": request.state.api_keys})
 
 @app.get("/secrets", response_class=HTMLResponse)
@@ -1283,5 +645,4 @@
     crud.delete_card_for_user(conn, card_id, user['id'])
     response = RedirectResponse(url="/manage", status_code=303)
     response.set_cookie(key="flash", value="success:Card deleted successfully!", max_age=5)
-    return response
->>>>>>> 8b40ddae
+    return response